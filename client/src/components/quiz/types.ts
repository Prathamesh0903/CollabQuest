import React from 'react';

export interface QuizProps {
  onComplete?: (score: number, totalQuestions: number) => void;
  onClose?: () => void;
  isAdvanced?: boolean;
}

export interface QuizCategory {
  id: string;
  title: string;
  description: string;
  icon: React.ReactNode;
  color: string;
  questionCount: number;
  difficulty: 'Easy' | 'Medium' | 'Hard';
  timeLimit: number; // in minutes
}

export interface QuizConfig {
  timeLimit: number;
  questionCount: number;
  difficulty: 'Easy' | 'Medium' | 'Hard';
  enableHints?: boolean;
  showExplanations?: boolean;
}

export interface QuizSettings {
  isPublic: boolean;
  allowRetakes: boolean;
  maxAttempts: number;
  showResults: boolean;
  showCorrectAnswers: boolean;
  randomizeQuestions: boolean;
  timeLimit: number;
}

export interface ServerQuiz {
  _id: string;
  title: string;
  description: string;
  createdBy: string | {
    _id: string;
    displayName: string;
    email: string;
  };
  questions: Question[];
  settings: QuizSettings;
  category: string;
  tags: string[];
  difficulty: 'beginner' | 'intermediate' | 'advanced' | 'expert';
  status: 'draft' | 'published' | 'archived';
  stats: {
    totalAttempts: number;
    totalParticipants: number;
    averageScore: number;
    createdAt: string;
    updatedAt: string;
  };
}

export interface Question {
  id: string;
  type: 'multiple-choice' | 'true-false' | 'fill-blank' | 'coding' | 'matching' | 'essay' | 'predict-output';
  question: string;
<<<<<<< HEAD
  options?: string[] | Array<{
    text: string;
    isCorrect: boolean;
  }>;
=======
  options?: Array<{text: string, isCorrect: boolean}> | string[];
>>>>>>> ebcc67f8
  correctAnswer?: string | number | string[] | boolean;
  explanation?: string;
  points: number;
  timeLimit: number;
  difficulty: 'easy' | 'medium' | 'hard';
  tags: string[];
  codeSnippet?: string;
  language?: string;
  testCases?: Array<{
    input: string;
    expectedOutput: string;
    description: string;
    isHidden?: boolean;
  }>;
}

export interface UserAnswer {
  questionId: string;
  answer: string | number | string[] | boolean;
  timeSpent: number;
  isCorrect: boolean;
  points: number;
}

export interface QuizStats {
  totalQuestions: number;
  correctAnswers: number;
  totalPoints: number;
  earnedPoints: number;
  accuracy: number;
  averageTime: number;
  timeRemaining: number;
  streak: number;
  maxStreak: number;
  difficulty: string;
  hintsUsed: number;
  livesRemaining: number;
}

export interface PowerUps {
  skipQuestion: number;
  timeFreeze: number;
  fiftyFifty: number;
  hint: number;
}

// Default Quiz Configuration
export const defaultQuizConfig: QuizConfig = {
  timeLimit: 20,
  questionCount: 10,
  difficulty: 'Medium'
};<|MERGE_RESOLUTION|>--- conflicted
+++ resolved
@@ -63,14 +63,7 @@
   id: string;
   type: 'multiple-choice' | 'true-false' | 'fill-blank' | 'coding' | 'matching' | 'essay' | 'predict-output';
   question: string;
-<<<<<<< HEAD
-  options?: string[] | Array<{
-    text: string;
-    isCorrect: boolean;
-  }>;
-=======
   options?: Array<{text: string, isCorrect: boolean}> | string[];
->>>>>>> ebcc67f8
   correctAnswer?: string | number | string[] | boolean;
   explanation?: string;
   points: number;
